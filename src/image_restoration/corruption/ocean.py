from dataclasses import dataclass, field

import numpy as np
import torch
import torchvision.transforms.functional as F
from torch import Tensor
from jaxtyping import Float32
from nerfstudio.cameras.cameras import Cameras, RayBundle

from src.image_restoration.corruption.optics import *


np.random.seed(0)


g = 9.81 # Gravity
UP_DIRECTION = torch.tensor([0.00, 1.00, 0.00]) # camera angle
WATER_ALBEDO_TOP = torch.tensor([0.60, 0.60, 0.60])
WATER_ALBEDO_BOT = torch.tensor([0.00, 0.48, 0.57])
WATER_ALBEDO_END = 1


@dataclass
class OceanPatch:
    """ N x M resolution ocean patch of size Lz x Lx (m)
    """
    # Height and normal maps of the ocean patch
    height: Float32[Tensor, "N M"]
    normal: Float32[Tensor, "N M 3"]
    points: Float32[Tensor, "N M 3"]

    # Ocean patch metadata
    metadata: dict = field(default_factory=dict)

    def camera_bundle(self, fov: float = 60) -> RayBundle:
        """ Constructs camera ray bundle of a camera looking at center of ocean patch from directly above 
        """
        Lx = self.metadata['Lx']
        Lz = self.metadata['Lz']

        R = 2 * np.tan(np.radians(fov) / 2)
        W = self.metadata['M']
        H = self.metadata['N']
        fx = W / R
        fz = H / R
        cx = W / 2
        cz = H / 2
        camera_to_world = torch.tensor([ # nerfstudio uses [x, y, -z] convention
            [1, 0, 0, Lx / 2],
            [0, 0, 1, Lz / R], # altitude of camera
            [0, 1, 0, Lz / 2],
        ])
        camera = Cameras(camera_to_worlds=camera_to_world, fx=fx, fy=fz, cx=cx, cy=cz, height=H, width=W)
        return camera.generate_rays(torch.tensor([0])[:, None])


def generate_ocean_patch_wave_spectrum(
    k: Float[Tensor, "M N"],
    kx: Float[Tensor, "M"],
    kz: Float[Tensor, "N"],
    wind: Float[Tensor, "2"], 
    wind_alignment: float = 6, # 0 to 10
    wave_dampening: float = 0.1, # 
    wave_amplitude: float = 4096, # scaling parameter
) -> Float[Tensor, "M N"]:
    """ Generate an fourier spectrum of ocean waves acording to the Phillips spectrum

        P_h(k) = mean( |h_tilde*(k, t)^2| )
               = A * exp(-1 / (k * L)^2) / k^4 * cos(theta)^wave_alignment
            
    where wave_alignment measures alignment with wind direction and L (m) is the max wave length under wind speed. 
    Optionally, can supress small waves by a factor of 
    
        dampening = exp(-k^2 * wave_dampening^2)

    where wave_dampening is a small wave supression factor (m).

    Params:
        k: Wave numbers
        kx: Wave numbers in x direction
        kz: Wave numbers in y direction
        wind: Vector representing the wind direction and speed (m/s)
        wind_alignment: Power of cos(theta) in the Phillips spectrum
        wave_dampening: Small wave supression factor

    Returns:
        Wave spectrum of the ocean patch
    """
    wind_mag = torch.norm(wind)
    wind_dir = wind / wind_mag
    wave_max = wind_mag ** 2 / g # L parameter (m)
    cos_theta = (
        kx * wind_dir[0] + 
        kz * wind_dir[1]
    ) / k
    dampening = torch.exp(-k ** 2 * wave_dampening ** 2)
    wave_spectrum = (wave_amplitude * torch.exp(-1 / (k * wave_max) ** 2) / k ** 4) * (cos_theta ** wind_alignment) * dampening # P_h(k)
    wave_spectrum[k == 0] = 0 # Avoid division by zero
    return wave_spectrum


def generate_ocean_patch_dispersion_relation(k: Float[Tensor, "M N"], depth: Float[Tensor, "M N"] = None) -> Float[Tensor, "M N"]:
    """ Models the dispersion relation (frequency) of ocean waves in deep and shallow water: 
    In deep water, the dispersion relation is given by
        
        omega^2(k) = g * k
        
    For depth of D, the dispersion relation is given by
    
        omega^2(k) = g * k * tanh(k * D)
    """
    if depth is None:
        return torch.sqrt(g * k)
    return torch.sqrt(g * k * torch.tanh(k * depth))


def generate_ocean_patch(Lx: float, Lz: float, M: int, N: int, wind: Float[Tensor,"2"], t = 0, **kwargs) -> OceanPatch:
    """ Generate a random ocean patch at a given timestamp using FFT method described in:

    https://people.computing.clemson.edu/~jtessen/reports/papers_files/coursenotes2004.pdf (Section 4.3 and 4.4)

    The wave height of an Lx x Lz ocean patch at M x N resolution is given the 2D Discrete Fourier Transform

        h(x, t) = sum_k( h_k(t) * exp(i * k * x) )

    where k is the wave number vector, determined by the ocean patch size and grid resolution. 
    The slope vector is given by the gradient of the wave height

        e(x, t) = grad(h(x, t))
                = sum_k( i * k * h_k(t) * exp(i * k * x) )
    
    And the normal vector is given by
                
        n(x, t) = y_hat - e(x, t) / sqrt(1 + |e(x, t)|^2)

    Statisitcal analysis of waves have shown the fourier amplitudes h(k, t) can be modeled by gaussian random variables
    according to the wave spectrum P_h(k) and dispersion relation omega(k)

        h_(k, 0) = (N(0, 1) + i * N(0, 1)) * sqrt(P_h(k) / 2)
    
    and at time t

        h_(k, t) = h_(k, 0) * exp(i * omega(k) * t)
    
    Note the paper adds an additional term to preserve Hermitian symmetry in the fourier amplitudes

        + conj(h_(k, 0)) * exp(-i * omega(k) * t)

    but for our implementation, we can just use the irfft2 function.
        
    Params:
        Lx: Size of the ocean patch in x direction (m)
        Lz: Size of the ocean patch in y direction (m)
        M: Resolution of the ocean patch in x direction (cols)
        N: Resolution of the ocean patch in z direction (rows)
        t: Timestamp to simulate
        wind: Vector representing the wind direction and speed (m/s)

    Returns:
        Ocean patch with height and normal maps as well as position map for each grid point
    """
    # Generate wave numbers
    dx = 2 * torch.pi / Lx * M
    dz = 2 * torch.pi / Lz * N
    kx = torch.fft.fftfreq (M) * dx # Wave numbers in x (0, 1, ..., N/2, -N/2, ..., -1)
    kz = torch.fft.rfftfreq(N) * dz # Wave numbers in y (0, 1, ..., N/2)
    kx, kz = torch.meshgrid(kx, kz, indexing='xy')
    k = torch.sqrt(kx ** 2 + kz ** 2)

    # Compute Phillips spectrum
    P_h = generate_ocean_patch_wave_spectrum(k, kx, kz, wind, **kwargs)
    
    # Dispersion relation
    omega = generate_ocean_patch_dispersion_relation(k)
    
    # Fourier amplitudes at time 0 ~ gaussian random variables
    xi_real = torch.randn(N // 2 + 1, M)
    xi_imag = torch.randn(N // 2 + 1, M)
    h_k0 = (xi_real + 1j * xi_imag) * torch.sqrt(P_h) # real DC and Nyquist frequencies handled by irfft2

    # Fourier amplitudes at time t
    h_kt = h_k0 * torch.exp(1j * omega * t) #+ torch.conj(-h_k0) * torch.exp(-1j * omega * t)

    # Compute height, tangent, and normal maps
    scale = (M * N) / (Lx * Lz)
    hmap = scale * torch.fft.irfft2(h_kt, s=(N, M))
    hmap_grad_x = scale * torch.fft.irfft2(1j * kx * h_kt, s=(N, M))
    hmap_grad_z = scale * torch.fft.irfft2(1j * kz * h_kt, s=(N, M))
    hmap_grad = torch.stack([hmap_grad_x, hmap_grad_z], dim=-1)
    nmap = torch.stack([-hmap_grad_x, torch.ones_like(hmap), -hmap_grad_z], dim=-1)
    nmap = torch.nn.functional.normalize(nmap, dim=-1)

    # Compute positions at each grid point
    x = torch.linspace(0, Lx, M + 1)[:-1]
    z = torch.linspace(0, Lz, N + 1)[:-1]
    x, z = torch.meshgrid(x, z, indexing='xy')
    rmap = torch.stack([x, hmap, z], dim=-1)

    return OceanPatch(hmap, nmap, rmap, dict(Lx=Lx, Lz=Lz, M=M, N=N, t=t, wind=wind, height_grad=hmap_grad))


def generate_ocean_albedo(depth: Float[Tensor, "H W"]) -> Float[Tensor, "H W 3"]:
    """ Generate a random ocean albedo map
    """
    albedo_top = WATER_ALBEDO_TOP.to(depth.device)
    albedo_bot = WATER_ALBEDO_BOT.to(depth.device)
    return torch.where(
        depth[..., None] < WATER_ALBEDO_END, 
        albedo_top + (albedo_bot - albedo_top) * depth[..., None], 
        albedo_bot
    )
    #return WATER_ALBEDO.to(depth.device).expand(depth.shape[0], depth.shape[1], 3)


def points2indices(points: Float[Tensor, "H W 3"], M: int, N: int, Lx: float, Lz: float, mod=False) -> tuple[
    Float[Tensor, "H * W"],
    Float[Tensor, "H * W"]
]:
    """
    """
    x = torch.floor(points[..., 0] * M / Lx).long()
    z = torch.floor(points[..., 2] * N / Lz).long()
    if mod: # assuming consistent points, useful for accumulation operations for points that go off image edge
        x = x % M
        z = z % N
    mask = torch.logical_and(x >= 0, x < M) & \
           torch.logical_and(z >= 0, z < N)
    return x[mask], z[mask], mask


def generate_ocean_bottom_lightmap(
    patch: OceanPatch,
    image: Float[Tensor, "H W 3"],
    depth: Float[Tensor, "H W"],
    light: Float[Tensor, "3"], # light coming from the sun
    light_ambient: float = 0, # light already in the ocean
    light_scatter: float = 0, # "fog" equivalent, light attenuation
    device='cuda'
) -> Float[Tensor, "H W 3"]:
    """
    """
    H, W = image.shape[:2]
    M, N, Lx, Lz = patch.metadata['M'], patch.metadata['N'], patch.metadata['Lx'], patch.metadata['Lz']
    image = image.to(device)
    depth = depth.to(device)
    light = light.to(device)

    ni = light / torch.norm(light.float())
    ns = patch.normal
    ni = ni.to(device)
    ns = ns.to(device)
    nt = refraction(ni, ns, REFRACTION_INDEX['air'], REFRACTION_INDEX['water'])
    _, transmission_mult = compute_fresnel(ni, ns, nt) # (H, W)

    # trace light rays from ocean surface to ocean bottom assuming constant depth
    points = patch.points.to(device)
    distance = -(points[..., 1] + depth) / nt[..., 1] # (H, W)
    bottom_points = points + distance[..., None] * nt # (H, W, 3)
    assert torch.allclose(bottom_points[..., 1], -depth, atol=1e-5)

<<<<<<< HEAD
    x, z, mask = points2indices(bottom_points, M, N, Lx, Lz, mod=False)
=======
    # compute surface light and albedo maps
    lightmap = torch.full_like(image, torch.norm(light)) * transmission_mult[..., None]
    colormap = generate_ocean_albedo(distance)

    # accumulate bottom lightmap
    x, z, mask = points2indices(bottom_points, M, N, Lx, Lz, mod=True) # tile ocean patch via mod=True
>>>>>>> a714fcbd
    accum = torch.zeros_like(image)
    accum[z, x] += compute_transmission(
        lightmap,
        distance[..., None],
        light_ambient,
        light_scatter,
    )[mask] * colormap[mask]

    # smooth lightmap
    accum = accum.permute(2, 0, 1)[None]
    accum = torch.nn.functional.max_pool2d(accum, 5, stride=1, padding=2)
    accum = accum[0].permute(1, 2, 0)
    
    # add texture
    accum = accum * image

    return torch.clamp(accum, 0, 1)


def apply_corruption_ocean(
    patch: OceanPatch,
    image: Float[Tensor, "H W 3"],
    depth: Float[Tensor, "H W"],
    light: Float[Tensor, "3"],
    light_ambient: float = 0, 
    light_scatter: float = 0,
    light_specular_mult: float = 0.95, # angle with the normal
    light_specular_gain: float = 0.1, # how powerful the reflecting source is
    device='cuda',
) -> Float[Tensor, "H W 3"]:
    """
    """
    H, W = image.shape[:2]
    M, N, Lx, Lz = patch.metadata['M'], patch.metadata['N'], patch.metadata['Lx'], patch.metadata['Lz']
    color = generate_ocean_albedo(depth)
    image = image.to(device)
    depth = depth.to(device)
    light = light.to(device)
    color = color.to(device)
<<<<<<< HEAD
    # sun_direction = sun_direction.to(device)
=======
>>>>>>> a714fcbd
    image_bottom = generate_ocean_bottom_lightmap(
        patch, 
        image, 
        depth, 
        light, 
        light_ambient=light_ambient, 
        light_scatter=light_scatter, 
        device=device
    )

    # compute camera ray bundle
    bundle = patch.camera_bundle()

    # reflection and refraction are symmetric wrt time reversal
    ni = bundle.directions[..., 0, :].float()
    ns = patch.normal
    ni = ni.to(device)
    ns = ns.to(device)
    nr = reflection(ni, ns)
    nt = refraction(ni, ns, REFRACTION_INDEX['air'], REFRACTION_INDEX['water'])
    reflection_mult, transmission_mult = compute_fresnel(ni, ns, nt)

    accum = torch.zeros((H, W, 3), device=device)

    # trace (inverse) light rays from ocean surface to ocean bottom assuming constant depth
    points = patch.points.to(device)
    distance = -(points[..., 1] + depth) / nt[..., 1] # (H, W)
    bottom_points = points + distance[..., None] * nt # (H, W, 3)
    assert torch.allclose(bottom_points[..., 1], -depth, atol=1e-5)

<<<<<<< HEAD
    # constant directional light so can accumulate off grid points
    x, z, mask = points2indices(bottom_points, M, N, Lx, Lz, mod=False)
    accum[z, x] += compute_transmission(
        image,
        distance[..., None],
        light,
        light_ambient,
        light_scatter,
        transmission_mult[..., None]
    )[mask] * color[mask]
=======
    # compute transmission through ocean surface
    image_bottom_map = image_bottom * transmission_mult[..., None]

    # accumlate camera image
    x, z, _ = points2indices(bottom_points, M, N, Lx, Lz, mod=True)
    x = x.reshape(H, W)
    z = z.reshape(H, W)
    accum = compute_transmission(
        image_bottom_map,
        distance[..., None],
        light_ambient,
        light_scatter,
    )[z, x] * color
>>>>>>> a714fcbd
    #accum = torch.log(1 + accum) # smooth out lightmap

    # reflection is symmetric wrt time reversal
    reflection_unit = torch.tensor([-light[0], -light[1], light[2]], device=device) / torch.norm(light)
    reflection_mask = torch.sum(nr * reflection_unit, dim=-1) > light_specular_mult
    reflection_gain = torch.norm(light) * reflection_mult[..., None] * light_specular_gain
    accum = torch.where(reflection_mask[..., None], reflection_gain + accum, accum)

    return torch.clamp(accum, 0, 1)


if __name__ == '__main__':
    pass<|MERGE_RESOLUTION|>--- conflicted
+++ resolved
@@ -258,16 +258,12 @@
     bottom_points = points + distance[..., None] * nt # (H, W, 3)
     assert torch.allclose(bottom_points[..., 1], -depth, atol=1e-5)
 
-<<<<<<< HEAD
-    x, z, mask = points2indices(bottom_points, M, N, Lx, Lz, mod=False)
-=======
     # compute surface light and albedo maps
     lightmap = torch.full_like(image, torch.norm(light)) * transmission_mult[..., None]
     colormap = generate_ocean_albedo(distance)
 
     # accumulate bottom lightmap
     x, z, mask = points2indices(bottom_points, M, N, Lx, Lz, mod=True) # tile ocean patch via mod=True
->>>>>>> a714fcbd
     accum = torch.zeros_like(image)
     accum[z, x] += compute_transmission(
         lightmap,
@@ -307,10 +303,7 @@
     depth = depth.to(device)
     light = light.to(device)
     color = color.to(device)
-<<<<<<< HEAD
-    # sun_direction = sun_direction.to(device)
-=======
->>>>>>> a714fcbd
+    
     image_bottom = generate_ocean_bottom_lightmap(
         patch, 
         image, 
@@ -341,18 +334,6 @@
     bottom_points = points + distance[..., None] * nt # (H, W, 3)
     assert torch.allclose(bottom_points[..., 1], -depth, atol=1e-5)
 
-<<<<<<< HEAD
-    # constant directional light so can accumulate off grid points
-    x, z, mask = points2indices(bottom_points, M, N, Lx, Lz, mod=False)
-    accum[z, x] += compute_transmission(
-        image,
-        distance[..., None],
-        light,
-        light_ambient,
-        light_scatter,
-        transmission_mult[..., None]
-    )[mask] * color[mask]
-=======
     # compute transmission through ocean surface
     image_bottom_map = image_bottom * transmission_mult[..., None]
 
@@ -366,7 +347,6 @@
         light_ambient,
         light_scatter,
     )[z, x] * color
->>>>>>> a714fcbd
     #accum = torch.log(1 + accum) # smooth out lightmap
 
     # reflection is symmetric wrt time reversal
